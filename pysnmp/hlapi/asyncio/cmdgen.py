#
# This file is part of pysnmp software.
#
# Copyright (c) 2005-2019, Ilya Etingof <etingof@gmail.com>
# License: https://www.pysnmp.com/pysnmp/license.html
#
# Copyright (C) 2014, Zebra Technologies
# Authors: Matt Hooks <me@matthooks.com>
#          Zachary Lorusso <zlorusso@gmail.com>
# Modified by Ilya Etingof <ilya@snmplabs.com>
#
# Redistribution and use in source and binary forms, with or without
# modification, are permitted provided that the following conditions are met:
#
# * Redistributions of source code must retain the above copyright notice,
#   this list of conditions and the following disclaimer.
#
# * Redistributions in binary form must reproduce the above copyright
#   notice, this list of conditions and the following disclaimer in the
#   documentation and/or other materials provided with the distribution.
#
# THIS SOFTWARE IS PROVIDED BY THE COPYRIGHT HOLDERS AND CONTRIBUTORS "AS IS"
# AND ANY EXPRESS OR IMPLIED WARRANTIES, INCLUDING, BUT NOT LIMITED TO, THE
# IMPLIED WARRANTIES OF MERCHANTABILITY AND FITNESS FOR A PARTICULAR PURPOSE
# ARE DISCLAIMED. IN NO EVENT SHALL THE COPYRIGHT HOLDERS AND CONTRIBUTORS
# BE LIABLE FOR ANY DIRECT, INDIRECT, INCIDENTAL, SPECIAL, EXEMPLARY, OR
# CONSEQUENTIAL DAMAGES (INCLUDING, BUT NOT LIMITED TO, PROCUREMENT OF
# SUBSTITUTE GOODS OR SERVICES; LOSS OF USE, DATA, OR PROFITS; OR BUSINESS
# INTERRUPTION) HOWEVER CAUSED AND ON ANY THEORY OF LIABILITY, WHETHER
# IN CONTRACT, STRICT LIABILITY, OR TORT (INCLUDING NEGLIGENCE OR OTHERWISE)
# ARISING IN ANY WAY OUT OF THE USE OF THIS SOFTWARE, EVEN IF ADVISED OF
# THE POSSIBILITY OF SUCH DAMAGE.
#
import sys

from pysnmp.smi.rfc1902 import *
from pysnmp.hlapi.auth import *
from pysnmp.hlapi.context import *
from pysnmp.hlapi.lcd import *
from pysnmp.hlapi.varbinds import *
from pysnmp.hlapi.asyncio.transport import *
from pysnmp.entity.rfc3413 import cmdgen

import asyncio


__all__ = ['getCmd', 'nextCmd', 'setCmd', 'bulkCmd', 'isEndOfMib']

vbProcessor = CommandGeneratorVarBinds()
lcd = CommandGeneratorLcdConfigurator()

isEndOfMib = lambda x: not cmdgen.getNextVarBinds(x)[1]



async def getCmd(snmpEngine, authData, transportTarget, contextData,
           *varBinds, **options):
    r"""Creates a generator to perform SNMP GET query.

    When iterator gets advanced by :py:mod:`asyncio` main loop,
    SNMP GET request is send (:RFC:`1905#section-4.2.1`).
    The iterator yields :py:class:`asyncio.get_running_loop().create_future()` which gets done whenever
    response arrives or error occurs.

    Parameters
    ----------
    snmpEngine : :py:class:`~pysnmp.hlapi.SnmpEngine`
        Class instance representing SNMP engine.

    authData : :py:class:`~pysnmp.hlapi.CommunityData` or :py:class:`~pysnmp.hlapi.UsmUserData`
        Class instance representing SNMP credentials.

    transportTarget : :py:class:`~pysnmp.hlapi.asyncio.UdpTransportTarget` or :py:class:`~pysnmp.hlapi.asyncio.Udp6TransportTarget`
        Class instance representing transport type along with SNMP peer address.

    contextData : :py:class:`~pysnmp.hlapi.ContextData`
        Class instance representing SNMP ContextEngineId and ContextName values.

    \*varBinds : :py:class:`~pysnmp.smi.rfc1902.ObjectType`
        One or more class instances representing MIB variables to place
        into SNMP request.

    Other Parameters
    ----------------
    \*\*options :
        Request options:

            * `lookupMib` - load MIB and resolve response MIB variables at
              the cost of slightly reduced performance. Default is `True`.

    Yields
    ------
    errorIndication : str
        True value indicates SNMP engine error.
    errorStatus : str
        True value indicates SNMP PDU error.
    errorIndex : int
        Non-zero value refers to `varBinds[errorIndex-1]`
    varBinds : tuple
        A sequence of :py:class:`~pysnmp.smi.rfc1902.ObjectType` class
        instances representing MIB variables returned in SNMP response.

    Raises
    ------
    PySnmpError
        Or its derivative indicating that an error occurred while
        performing SNMP operation.

    Examples
    --------
    >>> import asyncio
    >>> from pysnmp.hlapi.asyncio import *
    >>>
    >>> async def run():
    ...     result_get = await getCmd(
    ...         SnmpEngine(),
    ...         CommunityData('public'),
    ...         UdpTransportTarget(('demo.pysnmp.com', 161)),
    ...         ContextData(),
    ...         ObjectType(ObjectIdentity('SNMPv2-MIB', 'sysDescr', 0))
    ...     )
    ...     errorIndication, errorStatus, errorIndex, varBinds = await result_get
    ...     print(errorIndication, errorStatus, errorIndex, varBinds)
    >>>
    >>> asyncio.get_event_loop().run_until_complete(run())
    (None, 0, 0, [ObjectType(ObjectIdentity(ObjectName('1.3.6.1.2.1.1.1.0')), DisplayString('SunOS zeus.pysnmp.com 4.1.3_U1 1 sun4m'))])
    >>>

    """

    def __cbFun(snmpEngine, sendRequestHandle,
                errorIndication, errorStatus, errorIndex,
                varBinds, cbCtx):
        lookupMib, future = cbCtx
        if future.cancelled():
            return
        try:
            varBindsUnmade = vbProcessor.unmakeVarBinds(snmpEngine, varBinds,
                                                        lookupMib)
        except Exception:
            ex = sys.exc_info()[1]
            future.set_exception(ex)
        else:
            future.set_result(
                (errorIndication, errorStatus, errorIndex, varBindsUnmade)
            )

    addrName, paramsName = lcd.configure(
        snmpEngine, authData, transportTarget, contextData.contextName)

    future = asyncio.get_running_loop().create_future()

    cmdgen.GetCommandGenerator().sendVarBinds(
        snmpEngine, addrName, contextData.contextEngineId,
        contextData.contextName,
        vbProcessor.makeVarBinds(snmpEngine, varBinds), __cbFun,
        (options.get('lookupMib', True), future)
    )
    return future


async def setCmd(snmpEngine, authData, transportTarget, contextData,
           *varBinds, **options):
    r"""Creates a generator to perform SNMP SET query.

    When iterator gets advanced by :py:mod:`asyncio` main loop,
    SNMP SET request is send (:RFC:`1905#section-4.2.5`).
    The iterator yields :py:class:`asyncio.get_running_loop().create_future()` which gets done whenever
    response arrives or error occurs.

    Parameters
    ----------
    snmpEngine : :py:class:`~pysnmp.hlapi.SnmpEngine`
        Class instance representing SNMP engine.

    authData : :py:class:`~pysnmp.hlapi.CommunityData` or :py:class:`~pysnmp.hlapi.UsmUserData`
        Class instance representing SNMP credentials.

    transportTarget : :py:class:`~pysnmp.hlapi.asyncio.UdpTransportTarget` or :py:class:`~pysnmp.hlapi.asyncio.Udp6TransportTarget`
        Class instance representing transport type along with SNMP peer address.

    contextData : :py:class:`~pysnmp.hlapi.ContextData`
        Class instance representing SNMP ContextEngineId and ContextName values.

    \*varBinds : :py:class:`~pysnmp.smi.rfc1902.ObjectType`
        One or more class instances representing MIB variables to place
        into SNMP request.

    Other Parameters
    ----------------
    \*\*options :
        Request options:

            * `lookupMib` - load MIB and resolve response MIB variables at
              the cost of slightly reduced performance. Default is `True`.

    Yields
    ------
    errorIndication : str
        True value indicates SNMP engine error.
    errorStatus : str
        True value indicates SNMP PDU error.
    errorIndex : int
        Non-zero value refers to `varBinds[errorIndex-1]`
    varBinds : tuple
        A sequence of :py:class:`~pysnmp.smi.rfc1902.ObjectType` class
        instances representing MIB variables returned in SNMP response.

    Raises
    ------
    PySnmpError
        Or its derivative indicating that an error occurred while
        performing SNMP operation.

    Examples
    --------
    >>> import asyncio
    >>> from pysnmp.hlapi.asyncio import *
    >>>
    >>> async def run():
    ...     errorIndication, errorStatus, errorIndex, varBinds = yield setCmd(
    ...         SnmpEngine(),
    ...         CommunityData('public'),
    ...         UdpTransportTarget(('demo.pysnmp.com', 161)),
    ...         ContextData(),
    ...         ObjectType(ObjectIdentity('SNMPv2-MIB', 'sysDescr', 0), 'Linux i386')
    ...     )
    ...     print(errorIndication, errorStatus, errorIndex, varBinds)
    >>>
    >>> asyncio.get_event_loop().run_until_complete(run())
    (None, 0, 0, [ObjectType(ObjectIdentity(ObjectName('1.3.6.1.2.1.1.1.0')), DisplayString('Linux i386'))])
    >>>

    """

    def __cbFun(snmpEngine, sendRequestHandle,
                errorIndication, errorStatus, errorIndex,
                varBinds, cbCtx):
        lookupMib, future = cbCtx
        if future.cancelled():
            return
        try:
            varBindsUnmade = vbProcessor.unmakeVarBinds(snmpEngine, varBinds,
                                                        lookupMib)
        except Exception:
            ex = sys.exc_info()[1]
            future.set_exception(ex)
        else:
            future.set_result(
                (errorIndication, errorStatus, errorIndex, varBindsUnmade)
            )

    addrName, paramsName = lcd.configure(
        snmpEngine, authData, transportTarget, contextData.contextName)

    future = asyncio.get_running_loop().create_future()

    cmdgen.SetCommandGenerator().sendVarBinds(
        snmpEngine, addrName, contextData.contextEngineId,
        contextData.contextName,
        vbProcessor.makeVarBinds(snmpEngine, varBinds), __cbFun,
        (options.get('lookupMib', True), future)
    )
    return future


async def nextCmd(snmpEngine, authData, transportTarget, contextData,
            *varBinds, **options):
    r"""Creates a generator to perform SNMP GETNEXT query.

    When iterator gets advanced by :py:mod:`asyncio` main loop,
    SNMP GETNEXT request is send (:RFC:`1905#section-4.2.2`).
    The iterator yields :py:class:`asyncio.get_running_loop().create_future()` which gets done whenever
    response arrives or error occurs.

    Parameters
    ----------
    snmpEngine : :py:class:`~pysnmp.hlapi.SnmpEngine`
        Class instance representing SNMP engine.

    authData : :py:class:`~pysnmp.hlapi.CommunityData` or :py:class:`~pysnmp.hlapi.UsmUserData`
        Class instance representing SNMP credentials.

    transportTarget : :py:class:`~pysnmp.hlapi.asyncio.UdpTransportTarget` or :py:class:`~pysnmp.hlapi.asyncio.Udp6TransportTarget`
        Class instance representing transport type along with SNMP peer address.

    contextData : :py:class:`~pysnmp.hlapi.ContextData`
        Class instance representing SNMP ContextEngineId and ContextName values.

    \*varBinds : :py:class:`~pysnmp.smi.rfc1902.ObjectType`
        One or more class instances representing MIB variables to place
        into SNMP request.

    Other Parameters
    ----------------
    \*\*options :
        Request options:

            * `lookupMib` - load MIB and resolve response MIB variables at
              the cost of slightly reduced performance. Default is `True`.

    Yields
    ------
    errorIndication : str
        True value indicates SNMP engine error.
    errorStatus : str
        True value indicates SNMP PDU error.
    errorIndex : int
        Non-zero value refers to `varBinds[errorIndex-1]`
    varBinds : tuple
        A sequence of sequences (e.g. 2-D array) of
        :py:class:`~pysnmp.smi.rfc1902.ObjectType` class instances
        representing a table of MIB variables returned in SNMP response.
        Inner sequences represent table rows and ordered exactly the same
        as `varBinds` in request. Response to GETNEXT always contain
        a single row.

    Raises
    ------
    PySnmpError
        Or its derivative indicating that an error occurred while
        performing SNMP operation.

    Examples
    --------
    >>> import asyncio
    >>> from pysnmp.hlapi.asyncio import *
    >>>
    >>> async def run():
    ...     errorIndication, errorStatus, errorIndex, varBinds = yield nextCmd(
    ...         SnmpEngine(),
    ...         CommunityData('public'),
    ...         UdpTransportTarget(('demo.pysnmp.com', 161)),
    ...         ContextData(),
    ...         ObjectType(ObjectIdentity('SNMPv2-MIB', 'system'))
    ...     )
    ...     print(errorIndication, errorStatus, errorIndex, varBinds)
    >>>
    >>> asyncio.get_event_loop().run_until_complete(run())
    (None, 0, 0, [[ObjectType(ObjectIdentity('1.3.6.1.2.1.1.1.0'), DisplayString('Linux i386'))]])
    >>>

    """

    def __cbFun(snmpEngine, sendRequestHandle,
                errorIndication, errorStatus, errorIndex,
                varBindTable, cbCtx):
        lookupMib, future = cbCtx
        if future.cancelled():
            return
        try:
            varBindsUnmade = [vbProcessor.unmakeVarBinds(snmpEngine,
                                                         varBindTableRow,
                                                         lookupMib)
                              for varBindTableRow in varBindTable]
        except Exception:
            ex = sys.exc_info()[1]
            future.set_exception(ex)
        else:
            future.set_result(
                (errorIndication, errorStatus, errorIndex, varBindsUnmade)
            )

    addrName, paramsName = lcd.configure(
        snmpEngine, authData, transportTarget, contextData.contextName)

    future = asyncio.get_running_loop().create_future()

    cmdgen.NextCommandGenerator().sendVarBinds(
        snmpEngine, addrName, contextData.contextEngineId,
        contextData.contextName,
        vbProcessor.makeVarBinds(snmpEngine, varBinds), __cbFun,
        (options.get('lookupMib', True), future)
    )
    return future


async def bulkCmd(snmpEngine, authData, transportTarget, contextData,
            nonRepeaters, maxRepetitions, *varBinds, **options):
    r"""Creates a generator to perform SNMP GETBULK query.

    When iterator gets advanced by :py:mod:`asyncio` main loop,
    SNMP GETBULK request is send (:RFC:`1905#section-4.2.3`).
    The iterator yields :py:class:`asyncio.get_running_loop().create_future()` which gets done whenever
    response arrives or error occurs.

    Parameters
    ----------
    snmpEngine : :py:class:`~pysnmp.hlapi.SnmpEngine`
        Class instance representing SNMP engine.

    authData : :py:class:`~pysnmp.hlapi.CommunityData` or :py:class:`~pysnmp.hlapi.UsmUserData`
        Class instance representing SNMP credentials.

    transportTarget : :py:class:`~pysnmp.hlapi.asyncio.UdpTransportTarget` or :py:class:`~pysnmp.hlapi.asyncio.Udp6TransportTarget`
        Class instance representing transport type along with SNMP peer address.

    contextData : :py:class:`~pysnmp.hlapi.ContextData`
        Class instance representing SNMP ContextEngineId and ContextName values.

    nonRepeaters : int
        One MIB variable is requested in response for the first
        `nonRepeaters` MIB variables in request.

    maxRepetitions : int
        `maxRepetitions` MIB variables are requested in response for each
        of the remaining MIB variables in the request (e.g. excluding
        `nonRepeaters`). Remote SNMP engine may choose lesser value than
        requested.

    \*varBinds : :py:class:`~pysnmp.smi.rfc1902.ObjectType`
        One or more class instances representing MIB variables to place
        into SNMP request.

    Other Parameters
    ----------------
    \*\*options :
        Request options:

            * `lookupMib` - load MIB and resolve response MIB variables at
              the cost of slightly reduced performance. Default is `True`.

    Yields
    ------
    errorIndication : str
        True value indicates SNMP engine error.
    errorStatus : str
        True value indicates SNMP PDU error.
    errorIndex : int
        Non-zero value refers to `varBinds[errorIndex-1]`
    varBindTable : tuple
        A sequence of sequences (e.g. 2-D array) of
        :py:class:`~pysnmp.smi.rfc1902.ObjectType` class instances
        representing a table of MIB variables returned in SNMP response, with
        up to ``maxRepetitions`` rows, i.e.
        ``len(varBindTable) <= maxRepetitions``.

        For ``0 <= i < len(varBindTable)`` and ``0 <= j < len(varBinds)``,
        ``varBindTable[i][j]`` represents:

        - For non-repeaters (``j < nonRepeaters``), the first lexicographic
          successor of ``varBinds[j]``, regardless the value of ``i``, or an
          :py:class:`~pysnmp.smi.rfc1902.ObjectType` instance with the
          :py:obj:`~pysnmp.proto.rfc1905.endOfMibView` value if no such
          successor exists;
        - For repeaters (``j >= nonRepeaters``), the ``i``-th lexicographic
          successor of ``varBinds[j]``, or an
          :py:class:`~pysnmp.smi.rfc1902.ObjectType` instance with the
          :py:obj:`~pysnmp.proto.rfc1905.endOfMibView` value if no such
          successor exists.

        See :rfc:`3416#section-4.2.3` for details on the underlying
        ``GetBulkRequest-PDU`` and the associated ``GetResponse-PDU``, such as
        specific conditions under which the server may truncate the response,
        causing ``varBindTable`` to have less than ``maxRepetitions`` rows.

    Raises
    ------
    PySnmpError
        Or its derivative indicating that an error occurred while
        performing SNMP operation.

    Examples
    --------
    >>> import asyncio
    >>> from pysnmp.hlapi.asyncio import *
    >>>
    >>> async def run():
    ...     result_bulk = await bulkCmd(
    ...         SnmpEngine(),
    ...         CommunityData('public'),
    ...         UdpTransportTarget(('demo.pysnmp.com', 161)),
    ...         ContextData(),
    ...         0, 2,
    ...         ObjectType(ObjectIdentity('SNMPv2-MIB', 'system'))
    ...     )
    ...     errorIndication, errorStatus, errorIndex, varBinds = await result_bulk
    ...     print(errorIndication, errorStatus, errorIndex, varBinds)
    >>>
<<<<<<< HEAD
    >>> asyncio.get_event_loop().run_until_complete(run())
    (None, 0, 0, [[ObjectType(ObjectIdentity(ObjectName('1.3.6.1.2.1.1.1.0')), DisplayString('SunOS zeus.pysnmp.com 4.1.3_U1 1 sun4m'))], [ObjectType(ObjectIdentity(ObjectName('1.3.6.1.2.1.1.2.0')), ObjectIdentifier('1.3.6.1.4.1.424242.1.1'))]])
=======
    >>> asyncio.run(run())
    (None, 0, 0, [[ObjectType(ObjectIdentity(ObjectName('1.3.6.1.2.1.1.1.0')), DisplayString('SunOS zeus.snmplabs.com 4.1.3_U1 1 sun4m'))], [ObjectType(ObjectIdentity(ObjectName('1.3.6.1.2.1.1.2.0')), ObjectIdentifier('1.3.6.1.4.1.424242.1.1'))]])
>>>>>>> c0900761
    >>>

    """

    def __cbFun(snmpEngine, sendRequestHandle,
                errorIndication, errorStatus, errorIndex,
                varBindTable, cbCtx):
        lookupMib, future = cbCtx
        if future.cancelled():
            return
        try:
            varBindsUnmade = [vbProcessor.unmakeVarBinds(snmpEngine,
                                                         varBindTableRow,
                                                         lookupMib)
                              for varBindTableRow in varBindTable]
        except Exception:
            ex = sys.exc_info()[1]
            future.set_exception(ex)
        else:
            future.set_result(
                (errorIndication, errorStatus, errorIndex, varBindsUnmade)
            )

    addrName, paramsName = lcd.configure(
        snmpEngine, authData, transportTarget, contextData.contextName)

    future = asyncio.get_running_loop().create_future()

    cmdgen.BulkCommandGenerator().sendVarBinds(
        snmpEngine, addrName, contextData.contextEngineId,
        contextData.contextName, nonRepeaters, maxRepetitions,
        vbProcessor.makeVarBinds(snmpEngine, varBinds), __cbFun,
        (options.get('lookupMib', True), future)
    )
    return future<|MERGE_RESOLUTION|>--- conflicted
+++ resolved
@@ -477,13 +477,8 @@
     ...     errorIndication, errorStatus, errorIndex, varBinds = await result_bulk
     ...     print(errorIndication, errorStatus, errorIndex, varBinds)
     >>>
-<<<<<<< HEAD
-    >>> asyncio.get_event_loop().run_until_complete(run())
+    >>> asyncio.run(run())
     (None, 0, 0, [[ObjectType(ObjectIdentity(ObjectName('1.3.6.1.2.1.1.1.0')), DisplayString('SunOS zeus.pysnmp.com 4.1.3_U1 1 sun4m'))], [ObjectType(ObjectIdentity(ObjectName('1.3.6.1.2.1.1.2.0')), ObjectIdentifier('1.3.6.1.4.1.424242.1.1'))]])
-=======
-    >>> asyncio.run(run())
-    (None, 0, 0, [[ObjectType(ObjectIdentity(ObjectName('1.3.6.1.2.1.1.1.0')), DisplayString('SunOS zeus.snmplabs.com 4.1.3_U1 1 sun4m'))], [ObjectType(ObjectIdentity(ObjectName('1.3.6.1.2.1.1.2.0')), ObjectIdentifier('1.3.6.1.4.1.424242.1.1'))]])
->>>>>>> c0900761
     >>>
 
     """
