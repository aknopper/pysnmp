--- conflicted
+++ resolved
@@ -1,9 +1,5 @@
 # http://www.python.org/dev/peps/pep-0396/
-<<<<<<< HEAD
-__version__ = "5.0.10"
-=======
-__version__ = '5.0.16'
->>>>>>> 36366c73
+__version__ = '5.0.17'
 # backward compatibility
 version = tuple(int(x) for x in __version__.split('.'))
 majorVersionId = version[0]