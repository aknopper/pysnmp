# http://www.python.org/dev/peps/pep-0396/
<<<<<<< HEAD
__version__ = '5.0.19-beta.3'
# another variable is required to prevent semantic release from updating version in more than one place
main_version = __version__
=======
__version__ = '5.0.19'
>>>>>>> 2c5d59a7
# backward compatibility
# for beta versions, integer casting throws an exception, so string part must be cut off
if 'beta' in __version__:
    main_version = __version__.split('-beta')[0]
version = tuple(int(x) for x in main_version.split('.'))
majorVersionId = version[0]<|MERGE_RESOLUTION|>--- conflicted
+++ resolved
@@ -1,11 +1,5 @@
 # http://www.python.org/dev/peps/pep-0396/
-<<<<<<< HEAD
-__version__ = '5.0.19-beta.3'
-# another variable is required to prevent semantic release from updating version in more than one place
-main_version = __version__
-=======
 __version__ = '5.0.19'
->>>>>>> 2c5d59a7
 # backward compatibility
 # for beta versions, integer casting throws an exception, so string part must be cut off
 if 'beta' in __version__:
