"""
SNMPv1 TRAP with defaults
+++++++++++++++++++++++++

Send SNMPv1 TRAP through unified SNMPv3 message processing framework
using the following options:

* SNMPv1
* with community name 'public'
* over IPv4/UDP
* send TRAP notification
* with Generic Trap #1 (warmStart) and Specific Trap 0
* with default Uptime
* with default Agent Address
* with Enterprise OID 1.3.6.1.4.1.20408.4.1.1.2
* include managed object information '1.3.6.1.2.1.1.1.0' = 'my system'

Functionally similar to:

<<<<<<< HEAD
| $ snmptrap -v1 -c public demo.pysnmp.com 1.3.6.1.4.1.20408.4.1.1.2 0.0.0.0 1 0 0 1.3.6.1.2.1.1.1.0 s "my system"
=======
| $ snmptrap -v1 -c public localhost 1.3.6.1.4.1.20408.4.1.1.2 0.0.0.0 1 0 0 1.3.6.1.2.1.1.1.0 s "my system"
>>>>>>> c0900761

"""  #
import asyncio
from pysnmp.hlapi.asyncio import *


async def run():
    snmpEngine = SnmpEngine()
    trap_result = await sendNotification(
        snmpEngine,
<<<<<<< HEAD
        CommunityData('public', mpModel=0),
        UdpTransportTarget(('demo.pysnmp.com', 162)),
=======
        CommunityData("public", mpModel=0),
        UdpTransportTarget(("localhost", 161)),
>>>>>>> c0900761
        ContextData(),
        "trap",
        NotificationType(ObjectIdentity("1.3.6.1.6.3.1.1.5.2")).addVarBinds(
            ("1.3.6.1.6.3.1.1.4.3.0", "1.3.6.1.4.1.20408.4.1.1.2"),
            ("1.3.6.1.2.1.1.1.0", OctetString("my system")),
        ),
    )
    errorIndication, errorStatus, errorIndex, varBinds = await trap_result
    if errorIndication:
        print(errorIndication)

    snmpEngine.transportDispatcher.closeDispatcher()


asyncio.run(run())<|MERGE_RESOLUTION|>--- conflicted
+++ resolved
@@ -17,11 +17,7 @@
 
 Functionally similar to:
 
-<<<<<<< HEAD
 | $ snmptrap -v1 -c public demo.pysnmp.com 1.3.6.1.4.1.20408.4.1.1.2 0.0.0.0 1 0 0 1.3.6.1.2.1.1.1.0 s "my system"
-=======
-| $ snmptrap -v1 -c public localhost 1.3.6.1.4.1.20408.4.1.1.2 0.0.0.0 1 0 0 1.3.6.1.2.1.1.1.0 s "my system"
->>>>>>> c0900761
 
 """  #
 import asyncio
@@ -32,13 +28,8 @@
     snmpEngine = SnmpEngine()
     trap_result = await sendNotification(
         snmpEngine,
-<<<<<<< HEAD
         CommunityData('public', mpModel=0),
         UdpTransportTarget(('demo.pysnmp.com', 162)),
-=======
-        CommunityData("public", mpModel=0),
-        UdpTransportTarget(("localhost", 161)),
->>>>>>> c0900761
         ContextData(),
         "trap",
         NotificationType(ObjectIdentity("1.3.6.1.6.3.1.1.5.2")).addVarBinds(
