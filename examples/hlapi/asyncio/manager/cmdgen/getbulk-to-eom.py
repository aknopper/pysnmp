--- conflicted
+++ resolved
@@ -6,24 +6,15 @@
 
 * with SNMPv3, user 'usr-none-none', no authentication, no privacy
 * over IPv4/UDP
-<<<<<<< HEAD
 * to an Agent at demo.pysnmp.com:161
-=======
-* to an Agent at localhost:161
->>>>>>> c0900761
 * for all OIDs past SNMPv2-MIB::system
 * run till end-of-mib condition is reported by Agent
 * based on asyncio I/O framework
 
 Functionally similar to:
 
-<<<<<<< HEAD
 | $ snmpbulkwalk -v3 -lnoAuthNoPriv -u usr-none-none -Cn0 -Cr50 \
 |                demo.pysnmp.com  SNMPv2-MIB::system
-=======
-| $ snmpbulkwalk -v3 -lnoAuthNoPriv -u public -Cn0 -Cr50 \
-|                localhost  SNMPv2-MIB::system
->>>>>>> c0900761
 
 """  #
 import asyncio
@@ -35,13 +26,8 @@
     while True:
         bulk_task = await bulkCmd(
             snmpEngine,
-<<<<<<< HEAD
             UsmUserData('usr-none-none'),
             UdpTransportTarget(('demo.pysnmp.com', 161)),
-=======
-            CommunityData("public"),
-            UdpTransportTarget(("localhost", 161)),
->>>>>>> c0900761
             ContextData(),
             0,
             50,
