"""
Sequential queries
++++++++++++++++++

Send multiple SNMP GET requests one by one using the following options:

* with SNMPv2c, community 'public'
* over IPv4/UDP
<<<<<<< HEAD
* to multiple Agents at demo.pysnmp.com
=======
* to multiple Agents at localhost
>>>>>>> c0900761
* for instance of SNMPv2-MIB::sysDescr.0 MIB object
* based on asyncio I/O framework

Functionally similar to:

<<<<<<< HEAD
| $ snmpget -v2c -c public demo.pysnmp.com:1161 SNMPv2-MIB::sysDescr.0
| $ snmpget -v2c -c public demo.pysnmp.com:2161 SNMPv2-MIB::sysDescr.0
| $ snmpget -v2c -c public demo.pysnmp.com:3161 SNMPv2-MIB::sysDescr.0
=======
| $ snmpget -v2c -c public localhost:161 SNMPv2-MIB::sysDescr.0
| $ snmpget -v2c -c public localhost:162 SNMPv2-MIB::sysDescr.0
| $ snmpget -v2c -c public localhost:163 SNMPv2-MIB::sysDescr.0
>>>>>>> c0900761

"""  #
import asyncio
from pysnmp.hlapi.asyncio import *


async def getone(snmpEngine, hostname):
    result_get = await getCmd(
        snmpEngine,
        CommunityData("public"),
        UdpTransportTarget(hostname),
        ContextData(),
        ObjectType(ObjectIdentity("SNMPv2-MIB", "sysDescr", 0)),
    )

    errorIndication, errorStatus, errorIndex, varBinds = await result_get
    if errorIndication:
        print(errorIndication)
    elif errorStatus:
        print(
            "{} at {}".format(
                errorStatus.prettyPrint(),
                errorIndex and varBinds[int(errorIndex) - 1][0] or "?",
            )
        )
    else:
        for varBind in varBinds:
            print(" = ".join([x.prettyPrint() for x in varBind]))


async def getall(snmpEngine, hostnames):
    for hostname in hostnames:
        await getone(snmpEngine, hostname)


snmpEngine = SnmpEngine()

<<<<<<< HEAD
loop = asyncio.get_event_loop()
loop.run_until_complete(getall(snmpEngine, [('demo.pysnmp.com', 1161),
                                            ('demo.pysnmp.com', 2161),
                                            ('demo.pysnmp.com', 3161)]))
=======
asyncio.run(
    getall(snmpEngine, [("localhost", 161), ("localhost", 162), ("localhost", 163)])
)
>>>>>>> c0900761
<|MERGE_RESOLUTION|>--- conflicted
+++ resolved
@@ -6,25 +6,15 @@
 
 * with SNMPv2c, community 'public'
 * over IPv4/UDP
-<<<<<<< HEAD
 * to multiple Agents at demo.pysnmp.com
-=======
-* to multiple Agents at localhost
->>>>>>> c0900761
 * for instance of SNMPv2-MIB::sysDescr.0 MIB object
 * based on asyncio I/O framework
 
 Functionally similar to:
 
-<<<<<<< HEAD
 | $ snmpget -v2c -c public demo.pysnmp.com:1161 SNMPv2-MIB::sysDescr.0
 | $ snmpget -v2c -c public demo.pysnmp.com:2161 SNMPv2-MIB::sysDescr.0
 | $ snmpget -v2c -c public demo.pysnmp.com:3161 SNMPv2-MIB::sysDescr.0
-=======
-| $ snmpget -v2c -c public localhost:161 SNMPv2-MIB::sysDescr.0
-| $ snmpget -v2c -c public localhost:162 SNMPv2-MIB::sysDescr.0
-| $ snmpget -v2c -c public localhost:163 SNMPv2-MIB::sysDescr.0
->>>>>>> c0900761
 
 """  #
 import asyncio
@@ -62,13 +52,10 @@
 
 snmpEngine = SnmpEngine()
 
-<<<<<<< HEAD
 loop = asyncio.get_event_loop()
 loop.run_until_complete(getall(snmpEngine, [('demo.pysnmp.com', 1161),
                                             ('demo.pysnmp.com', 2161),
                                             ('demo.pysnmp.com', 3161)]))
-=======
 asyncio.run(
-    getall(snmpEngine, [("localhost", 161), ("localhost", 162), ("localhost", 163)])
-)
->>>>>>> c0900761
+    getall(snmpEngine, [('demo.pysnmp.com', 1161), ('demo.pysnmp.com', 2161), ('demo.pysnmp.com', 3161)])
+)