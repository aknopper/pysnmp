--- conflicted
+++ resolved
@@ -6,21 +6,13 @@
 
   * with SNMPv1, community 'public'
   * over IPv4/UDP
-<<<<<<< HEAD
   * to an Agent at demo.pysnmp.com:161
-=======
-  * to an Agent at localhost:161
->>>>>>> c0900761
   * for an instance of SNMPv2-MIB::sysDescr.0 MIB object
   * Based on asyncio I/O framework
 
 Functionally similar to:
 
-<<<<<<< HEAD
 | $ snmpget -v1 -c public demo.pysnmp.com SNMPv2-MIB::sysDescr.0
-=======
-| $ snmpget -v1 -c public localhost SNMPv2-MIB::sysDescr.0
->>>>>>> c0900761
 
 """  #
 import asyncio
@@ -31,13 +23,8 @@
     snmpEngine = SnmpEngine()
     get_result = await getCmd(
         snmpEngine,
-<<<<<<< HEAD
         CommunityData('public', mpModel=0),
         UdpTransportTarget(('demo.pysnmp.com', 161)),
-=======
-        CommunityData("public", mpModel=0),
-        UdpTransportTarget(("localhost", 161)),
->>>>>>> c0900761
         ContextData(),
         ObjectType(ObjectIdentity("SNMPv2-MIB", "sysDescr", 0)),
     )
