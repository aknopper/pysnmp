"""
PDU var-binds to MIB objects
++++++++++++++++++++++++++++

This script explains how Python application could turn SNMP PDU
variable-bindings into MIB objects or the other way around.

The code that configures MIB compiler is similar to what
happens inside the pysnmp.hlapi API.
"""  #
from pysnmp.smi import builder, view, compiler, rfc1902

# Assemble MIB browser
mibBuilder = builder.MibBuilder()
mibViewController = view.MibViewController(mibBuilder)
<<<<<<< HEAD
compiler.addMibCompiler(mibBuilder, sources=['file:///usr/share/snmp/mibs',
                                             'https://mibs.pysnmp.com/asn1/@mib@'])
=======
compiler.addMibCompiler(
    mibBuilder,
    sources=["file:///usr/share/snmp/mibs", "https://pysnmp.github.io/mibs/asn1/@mib@"],
)
>>>>>>> c0900761

# Pre-load MIB modules we expect to work with
mibBuilder.loadModules("SNMPv2-MIB", "SNMP-COMMUNITY-MIB")

# This is what we can get in TRAP PDU
varBinds = [
    ("1.3.6.1.2.1.1.3.0", 12345),
    ("1.3.6.1.6.3.1.1.4.1.0", "1.3.6.1.6.3.1.1.5.2"),
    ("1.3.6.1.6.3.18.1.3.0", "0.0.0.0"),
    ("1.3.6.1.6.3.18.1.4.0", ""),
    ("1.3.6.1.6.3.1.1.4.3.0", "1.3.6.1.4.1.20408.4.1.1.2"),
    ("1.3.6.1.2.1.1.1.0", "my system"),
]

# Run var-binds through MIB resolver
# You may want to catch and ignore resolution errors here
varBinds = [
    rfc1902.ObjectType(rfc1902.ObjectIdentity(x[0]), x[1]).resolveWithMib(
        mibViewController
    )
    for x in varBinds
]

for varBind in varBinds:
    print(varBind.prettyPrint())<|MERGE_RESOLUTION|>--- conflicted
+++ resolved
@@ -13,15 +13,8 @@
 # Assemble MIB browser
 mibBuilder = builder.MibBuilder()
 mibViewController = view.MibViewController(mibBuilder)
-<<<<<<< HEAD
 compiler.addMibCompiler(mibBuilder, sources=['file:///usr/share/snmp/mibs',
                                              'https://mibs.pysnmp.com/asn1/@mib@'])
-=======
-compiler.addMibCompiler(
-    mibBuilder,
-    sources=["file:///usr/share/snmp/mibs", "https://pysnmp.github.io/mibs/asn1/@mib@"],
-)
->>>>>>> c0900761
 
 # Pre-load MIB modules we expect to work with
 mibBuilder.loadModules("SNMPv2-MIB", "SNMP-COMMUNITY-MIB")
