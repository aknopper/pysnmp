--- conflicted
+++ resolved
@@ -25,11 +25,7 @@
 # create pysnmp MIBs on demand from ASN.1 sources downloaded from
 # a web site.
 try:
-<<<<<<< HEAD
     mibVar.addAsn1MibSource('https://mibs.pysnmp.com/asn1/@mib@')
-=======
-    mibVar.addAsn1MibSource("https://pysnmp.github.io/mibs/asn1/@mib@")
->>>>>>> c0900761
 except error.SmiError:
     print("WARNING: not using MIB compiler (PySMI not installed)")
 
