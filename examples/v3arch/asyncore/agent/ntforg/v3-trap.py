"""
SNMPv3 TRAP, auth: MD5, privacy: DES
++++++++++++++++++++++++++++++++++++

Send SNMP TRAP notification using the following options:

* SNMPv3
* with user 'usr-md5-des', auth: MD5, priv DES
* over IPv4/UDP
* send TRAP notification
* to a Manager at 104.236.166.95:162
* with TRAP ID 'warmStart' specified as an OID
* include managed object information 1.3.6.1.2.1.1.5.0 = 'system name'

Functionally similar to:

<<<<<<< HEAD
| $ snmptrap -v3 -l authPriv -u usr-md5-des -A authkey1 -X privkey1 -e 8000000001020304 demo.pysnmp.com 0 1.3.6.1.6.3.1.1.5.1 1.3.6.1.2.1.1.1.0 s "my system"
=======
| $ snmptrap -v3 -l authPriv -u usr-md5-des -A authkey1 -X privkey1 -e 8000000001020304 localhost 0 1.3.6.1.6.3.1.1.5.1 1.3.6.1.2.1.1.1.0 s "my system"
>>>>>>> c0900761

"""  #
from pysnmp.entity import engine, config
from pysnmp.carrier.asyncore.dgram import udp
from pysnmp.entity.rfc3413 import ntforg
from pysnmp.proto.api import v2c

# Create SNMP engine instance with specific (and locally unique)
# SnmpEngineId -- it must also be known to the receiving party
# and configured at its VACM users table.
snmpEngine = engine.SnmpEngine(
    snmpEngineID=v2c.OctetString(hexValue="8000000001020304")
)

# Add USM user
config.addV3User(
    snmpEngine,
    "usr-md5-des",
    config.usmHMACMD5AuthProtocol,
    "authkey1",
    config.usmDESPrivProtocol,
    "privkey1",
)
config.addTargetParams(snmpEngine, "my-creds", "usr-md5-des", "authPriv")

# Setup transport endpoint and bind it with security settings yielding
# a target name
config.addTransport(
    snmpEngine, udp.domainName, udp.UdpSocketTransport().openClientMode()
)
config.addTargetAddr(
    snmpEngine,
    "my-nms",
    udp.domainName,
    ("104.236.166.95", 162),
    "my-creds",
    tagList="all-my-managers",
)

# Specify what kind of notification should be sent (TRAP or INFORM),
# to what targets (chosen by tag) and what filter should apply to
# the set of targets (selected by tag)
config.addNotificationTarget(
    snmpEngine, "my-notification", "my-filter", "all-my-managers", "trap"
)

# Allow NOTIFY access to Agent's MIB by this SNMP model (3), securityLevel
# and SecurityName
config.addContext(snmpEngine, "")
config.addVacmUser(snmpEngine, 3, "usr-md5-des", "authPriv", (), (), (1, 3, 6))

# *** SNMP engine configuration is complete by this line ***

# Create Notification Originator App instance.
ntfOrg = ntforg.NotificationOriginator()

# Build and submit notification message to dispatcher
ntfOrg.sendVarBinds(
    snmpEngine,
    # Notification targets
    "my-notification",  # notification targets
    None,
    "",  # contextEngineId, contextName
    # var-binds
    [
        # SNMPv2-SMI::snmpTrapOID.0 = SNMPv2-MIB::coldStart
        (
            (1, 3, 6, 1, 6, 3, 1, 1, 4, 1, 0),
            v2c.ObjectIdentifier((1, 3, 6, 1, 6, 3, 1, 1, 5, 1)),
        ),
        # additional var-binds: ( (oid, value), ... )
        ((1, 3, 6, 1, 2, 1, 1, 5, 0), v2c.OctetString("Notificator Example")),
    ],
)

print("Notification is scheduled to be sent")

# Run I/O dispatcher which would send pending message and process response
snmpEngine.transportDispatcher.runDispatcher()<|MERGE_RESOLUTION|>--- conflicted
+++ resolved
@@ -14,11 +14,7 @@
 
 Functionally similar to:
 
-<<<<<<< HEAD
 | $ snmptrap -v3 -l authPriv -u usr-md5-des -A authkey1 -X privkey1 -e 8000000001020304 demo.pysnmp.com 0 1.3.6.1.6.3.1.1.5.1 1.3.6.1.2.1.1.1.0 s "my system"
-=======
-| $ snmptrap -v3 -l authPriv -u usr-md5-des -A authkey1 -X privkey1 -e 8000000001020304 localhost 0 1.3.6.1.6.3.1.1.5.1 1.3.6.1.2.1.1.1.0 s "my system"
->>>>>>> c0900761
 
 """  #
 from pysnmp.entity import engine, config
