"""
SNMPv3 INFORM, auth: MD5, privacy: none
+++++++++++++++++++++++++++++++++++++++

Send SNMP INFORM notification using the following options:

* SNMPv3
* with user 'usr-md5-none', auth: MD5, priv NONE
* over IPv4/UDP
<<<<<<< HEAD
* to a Manager at demo.pysnmp.com:162
=======
* to a Manager at localhost:162
>>>>>>> c0900761
* send INFORM notification
* with TRAP ID 'warmStart' specified as an OID
* include managed object information 1.3.6.1.2.1.1.5.0 = 'system name'

Functionally similar to:

<<<<<<< HEAD
| $ snmpinform -v3 -l authNoPriv -u usr-md5-none -A authkey1 demo.pysnmp.com  0 1.3.6.1.6.3.1.1.5.1 1.3.6.1.2.1.1.5.0 = 'system name'
=======
| $ snmpinform -v3 -l authNoPriv -u usr-md5-none -A authkey1 localhost  0 1.3.6.1.6.3.1.1.5.1 1.3.6.1.2.1.1.5.0 = 'system name'
>>>>>>> c0900761

"""  #
from pysnmp.entity import engine, config
from pysnmp.carrier.asyncore.dgram import udp
from pysnmp.entity.rfc3413 import ntforg
from pysnmp.proto.api import v2c

# Create SNMP engine instance
snmpEngine = engine.SnmpEngine()

# Add USM user
config.addV3User(snmpEngine, "usr-md5-none", config.usmHMACMD5AuthProtocol, "authkey1")
config.addTargetParams(snmpEngine, "my-creds", "usr-md5-none", "authNoPriv")

# Setup transport endpoint and bind it with security settings yielding
# a target name
config.addTransport(
    snmpEngine, udp.domainName, udp.UdpSocketTransport().openClientMode()
)
config.addTargetAddr(
    snmpEngine,
    "my-nms",
    udp.domainName,
    ("104.236.166.95", 162),
    "my-creds",
    tagList="all-my-managers",
)

# Specify what kind of notification should be sent (TRAP or INFORM),
# to what targets (chosen by tag) and what filter should apply to
# the set of targets (selected by tag)
config.addNotificationTarget(
    snmpEngine, "my-notification", "my-filter", "all-my-managers", "inform"
)

# Allow NOTIFY access to Agent's MIB by this SNMP model (3), securityLevel
# and SecurityName
config.addContext(snmpEngine, "")
config.addVacmUser(snmpEngine, 3, "usr-md5-none", "authNoPriv", (), (), (1, 3, 6))

# *** SNMP engine configuration is complete by this line ***

# Create Notification Originator App instance.
ntfOrg = ntforg.NotificationOriginator()


# Error/confirmation receiver
# noinspection PyUnusedLocal,PyUnusedLocal,PyUnusedLocal,PyUnusedLocal,PyUnusedLocal
def cbFun(
    snmpEngine,
    sendRequestHandle,
    errorIndication,
    errorStatus,
    errorIndex,
    varBinds,
    cbCtx,
):
    print(
        "Notification {}, status - {}".format(
            sendRequestHandle, errorIndication and errorIndication or "delivered"
        )
    )


# Build and submit notification message to dispatcher
sendRequestHandle = ntfOrg.sendVarBinds(
    snmpEngine,
    "my-notification",  # notification targets
    None,
    "",  # contextEngineId, contextName
    # var-binds: SNMPv2-MIB::coldStart, ...
    [
        (
            (1, 3, 6, 1, 6, 3, 1, 1, 5, 1),
            v2c.ObjectIdentifier((1, 3, 6, 1, 6, 3, 1, 1, 5, 1)),
        ),
        ((1, 3, 6, 1, 2, 1, 1, 5, 0), v2c.OctetString("system name")),
    ],
    cbFun,
)

print("Notification %s scheduled to be sent" % sendRequestHandle)

# Run I/O dispatcher which would send pending message and process response
snmpEngine.transportDispatcher.runDispatcher()<|MERGE_RESOLUTION|>--- conflicted
+++ resolved
@@ -7,22 +7,14 @@
 * SNMPv3
 * with user 'usr-md5-none', auth: MD5, priv NONE
 * over IPv4/UDP
-<<<<<<< HEAD
 * to a Manager at demo.pysnmp.com:162
-=======
-* to a Manager at localhost:162
->>>>>>> c0900761
 * send INFORM notification
 * with TRAP ID 'warmStart' specified as an OID
 * include managed object information 1.3.6.1.2.1.1.5.0 = 'system name'
 
 Functionally similar to:
 
-<<<<<<< HEAD
 | $ snmpinform -v3 -l authNoPriv -u usr-md5-none -A authkey1 demo.pysnmp.com  0 1.3.6.1.6.3.1.1.5.1 1.3.6.1.2.1.1.5.0 = 'system name'
-=======
-| $ snmpinform -v3 -l authNoPriv -u usr-md5-none -A authkey1 localhost  0 1.3.6.1.6.3.1.1.5.1 1.3.6.1.2.1.1.5.0 = 'system name'
->>>>>>> c0900761
 
 """  #
 from pysnmp.entity import engine, config
