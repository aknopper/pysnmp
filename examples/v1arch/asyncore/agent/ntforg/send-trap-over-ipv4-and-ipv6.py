--- conflicted
+++ resolved
@@ -9,11 +9,7 @@
 * with community name 'public'
 * over IPv4/UDP and IPv6/UDP
 * send TRAP notification
-<<<<<<< HEAD
 * to a Manager at demo.pysnmp.com:162 and [::1]
-=======
-* to a Manager at localhost:162 and [::1]
->>>>>>> c0900761
 * with TRAP ID 'coldStart' specified as an OID
 * include managed objects information:
 * with default Uptime value
@@ -22,11 +18,7 @@
 
 The following Net-SNMP commands will produce similar SNMP notification:
 
-<<<<<<< HEAD
 | $ snmptrap -v1 -c public udp:demo.pysnmp.com 1.3.6.1.4.1.20408.4.1.1.2 127.0.0.1 1 0 12345
-=======
-| $ snmptrap -v1 -c public udp:localhost 1.3.6.1.4.1.20408.4.1.1.2 127.0.0.1 1 0 12345
->>>>>>> c0900761
 | $ snmptrap -v1 -c public udp6:[::1] 1.3.6.1.4.1.20408.4.1.1.2 127.0.0.1 1 0 12345
 
 """  #
@@ -61,11 +53,7 @@
     udp.domainName, udp.UdpSocketTransport().openClientMode()
 )
 transportDispatcher.sendMessage(
-<<<<<<< HEAD
     encoder.encode(trapMsg), udp.domainName, ('demo.pysnmp.com', 162)
-=======
-    encoder.encode(trapMsg), udp.domainName, ("localhost", 162)
->>>>>>> c0900761
 )
 
 # UDP/IPv6
