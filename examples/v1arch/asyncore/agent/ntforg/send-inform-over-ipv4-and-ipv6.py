--- conflicted
+++ resolved
@@ -8,20 +8,12 @@
 * with community name 'public'
 * over IPv4/UDP and IPv6/UDP
 * send INFORM notification
-<<<<<<< HEAD
 * to a Manager at demo.pysnmp.com:162 and [::1]:162
-=======
-* to a Manager at localhost:162 and [::1]:162
->>>>>>> c0900761
 * with TRAP ID 'coldStart' specified as an OID
 
 The following Net-SNMP command will produce similar SNMP notification:
 
-<<<<<<< HEAD
 | $ snmpinform -v2c -c public udp:demo.pysnmp.com 0 1.3.6.1.6.3.1.1.5.1
-=======
-| $ snmpinform -v2c -c public udp:localhost 0 1.3.6.1.6.3.1.1.5.1
->>>>>>> c0900761
 | $ snmpinform -v2c -c public udp6:[::1] 0 1.3.6.1.6.3.1.1.5.1
 
 """  #
@@ -80,11 +72,7 @@
     udp.domainName, udp.UdpSocketTransport().openClientMode()
 )
 transportDispatcher.sendMessage(
-<<<<<<< HEAD
     encoder.encode(trapMsg), udp.domainName, ('demo.pysnmp.com', 162)
-=======
-    encoder.encode(trapMsg), udp.domainName, ("localhost", 162)
->>>>>>> c0900761
 )
 transportDispatcher.jobStarted(1)
 
