"""
Bulk walk Agent MIB (SNMPv2c)
+++++++++++++++++++++++++++++

Perform SNMP GETBULK operation with the following options:

* with SNMPv2c, community 'public'
* over IPv4/UDP
<<<<<<< HEAD
* to an Agent at demo.pysnmp.com:161
=======
* to an Agent at localhost:161
>>>>>>> c0900761
* for OID in tuple form
* with non-repeaters=0 and max-repeaters=25

This script performs similar to the following Net-SNMP command:

<<<<<<< HEAD
| $ snmpbulkwalk -v2c -c public -ObentU -Cn0 -Cr25 demo.pysnmp.com 1.3.6
=======
| $ snmpbulkwalk -v2c -c public -ObentU -Cn0 -Cr25 localhost 1.3.6
>>>>>>> c0900761

"""  #
from pysnmp.carrier.asyncore.dispatch import AsyncoreDispatcher
from pysnmp.carrier.asyncore.dgram import udp
from pyasn1.codec.ber import encoder, decoder
from pysnmp.proto.api import v2c
from time import time

# SNMP table header
headVars = [v2c.ObjectIdentifier((1, 3, 6))]

# Build PDU
reqPDU = v2c.GetBulkRequestPDU()
v2c.apiBulkPDU.setDefaults(reqPDU)
v2c.apiBulkPDU.setNonRepeaters(reqPDU, 0)
v2c.apiBulkPDU.setMaxRepetitions(reqPDU, 25)
v2c.apiBulkPDU.setVarBinds(reqPDU, [(x, v2c.null) for x in headVars])

# Build message
reqMsg = v2c.Message()
v2c.apiMessage.setDefaults(reqMsg)
v2c.apiMessage.setCommunity(reqMsg, "public")
v2c.apiMessage.setPDU(reqMsg, reqPDU)

startedAt = time()


def cbTimerFun(timeNow):
    if timeNow - startedAt > 3:
        raise Exception("Request timed out")


# noinspection PyUnusedLocal
def cbRecvFun(
    transportDispatcher,
    transportDomain,
    transportAddress,
    wholeMsg,
    reqPDU=reqPDU,
    headVars=headVars,
):
    while wholeMsg:
        rspMsg, wholeMsg = decoder.decode(wholeMsg, asn1Spec=v2c.Message())

        rspPDU = v2c.apiMessage.getPDU(rspMsg)

        # Match response to request
        if v2c.apiBulkPDU.getRequestID(reqPDU) == v2c.apiBulkPDU.getRequestID(rspPDU):
            # Format var-binds table
            varBindTable = v2c.apiBulkPDU.getVarBindTable(reqPDU, rspPDU)

            # Check for SNMP errors reported
            errorStatus = v2c.apiBulkPDU.getErrorStatus(rspPDU)
            if errorStatus and errorStatus != 2:
                errorIndex = v2c.apiBulkPDU.getErrorIndex(rspPDU)
                print(
                    "{} at {}".format(
                        errorStatus.prettyPrint(),
                        errorIndex and varBindTable[int(errorIndex) - 1] or "?",
                    )
                )
                transportDispatcher.jobFinished(1)
                break

            # Report SNMP table
            for tableRow in varBindTable:
                for name, val in tableRow:
                    print(
                        "from: {}, {} = {}".format(
                            transportAddress, name.prettyPrint(), val.prettyPrint()
                        )
                    )

            # Stop on EOM
            for oid, val in varBindTable[-1]:
                if not isinstance(val, v2c.Null):
                    break
            else:
                transportDispatcher.jobFinished(1)

            # Generate request for next row
            v2c.apiBulkPDU.setVarBinds(
                reqPDU, [(x, v2c.null) for x, y in varBindTable[-1]]
            )
            v2c.apiBulkPDU.setRequestID(reqPDU, v2c.getNextRequestID())
            transportDispatcher.sendMessage(
                encoder.encode(reqMsg), transportDomain, transportAddress
            )
            global startedAt
            if time() - startedAt > 3:
                raise Exception("Request timed out")
            startedAt = time()
    return wholeMsg


transportDispatcher = AsyncoreDispatcher()

transportDispatcher.registerRecvCbFun(cbRecvFun)
transportDispatcher.registerTimerCbFun(cbTimerFun)

transportDispatcher.registerTransport(
    udp.domainName, udp.UdpSocketTransport().openClientMode()
)
transportDispatcher.sendMessage(
<<<<<<< HEAD
    encoder.encode(reqMsg), udp.domainName, ('demo.pysnmp.com', 161)
=======
    encoder.encode(reqMsg), udp.domainName, ("localhost", 161)
>>>>>>> c0900761
)
transportDispatcher.jobStarted(1)

# Dispatcher will finish as job#1 counter reaches zero
transportDispatcher.runDispatcher()

transportDispatcher.closeDispatcher()<|MERGE_RESOLUTION|>--- conflicted
+++ resolved
@@ -6,21 +6,13 @@
 
 * with SNMPv2c, community 'public'
 * over IPv4/UDP
-<<<<<<< HEAD
 * to an Agent at demo.pysnmp.com:161
-=======
-* to an Agent at localhost:161
->>>>>>> c0900761
 * for OID in tuple form
 * with non-repeaters=0 and max-repeaters=25
 
 This script performs similar to the following Net-SNMP command:
 
-<<<<<<< HEAD
 | $ snmpbulkwalk -v2c -c public -ObentU -Cn0 -Cr25 demo.pysnmp.com 1.3.6
-=======
-| $ snmpbulkwalk -v2c -c public -ObentU -Cn0 -Cr25 localhost 1.3.6
->>>>>>> c0900761
 
 """  #
 from pysnmp.carrier.asyncore.dispatch import AsyncoreDispatcher
@@ -125,11 +117,7 @@
     udp.domainName, udp.UdpSocketTransport().openClientMode()
 )
 transportDispatcher.sendMessage(
-<<<<<<< HEAD
     encoder.encode(reqMsg), udp.domainName, ('demo.pysnmp.com', 161)
-=======
-    encoder.encode(reqMsg), udp.domainName, ("localhost", 161)
->>>>>>> c0900761
 )
 transportDispatcher.jobStarted(1)
 
