"""
SET string and integer scalars (SNMPv2c)
++++++++++++++++++++++++++++++++++++++++

Perform SNMP SET operation with the following options:

* with SNMPv2c, community 'public'
* over IPv4/UDP
<<<<<<< HEAD
* to an Agent at demo.pysnmp.com:161
=======
* to an Agent at localhost:161
>>>>>>> c0900761
* for OIDs in string form and values in form of pyasn1 objects

This script performs similar to the following Net-SNMP command:

<<<<<<< HEAD
| $ snmpset -v2c -c public -ObentU demo.pysnmp.com 1.3.6.1.2.1.1.9.1.3.1 s 'New description' 1.3.6.1.2.1.1.9.1.4.1 t 12
=======
| $ snmpset -v2c -c public -ObentU localhost 1.3.6.1.2.1.1.9.1.3.1 s 'New description' 1.3.6.1.2.1.1.9.1.4.1 t 12
>>>>>>> c0900761

"""  #
from pysnmp.carrier.asyncore.dispatch import AsyncoreDispatcher
from pysnmp.carrier.asyncore.dgram import udp
from pyasn1.codec.ber import encoder, decoder
from pysnmp.proto import api
from time import time

# Protocol version to use
# pMod = api.protoModules[api.protoVersion1]
pMod = api.protoModules[api.protoVersion2c]

# Build PDU
reqPDU = pMod.SetRequestPDU()
pMod.apiPDU.setDefaults(reqPDU)
pMod.apiPDU.setVarBinds(
    reqPDU,
    # A list of Var-Binds to SET
    (
        ("1.3.6.1.2.1.1.9.1.3.1", pMod.OctetString("New system description")),
        ("1.3.6.1.2.1.1.9.1.4.1", pMod.TimeTicks(12)),
    ),
)

# Build message
reqMsg = pMod.Message()
pMod.apiMessage.setDefaults(reqMsg)
pMod.apiMessage.setCommunity(reqMsg, "public")
pMod.apiMessage.setPDU(reqMsg, reqPDU)

startedAt = time()


def cbTimerFun(timeNow):
    if timeNow - startedAt > 3:
        raise Exception("Request timed out")


# noinspection PyUnusedLocal,PyUnusedLocal
def cbRecvFun(
    transportDispatcher, transportDomain, transportAddress, wholeMsg, reqPDU=reqPDU
):
    while wholeMsg:
        rspMsg, wholeMsg = decoder.decode(wholeMsg, asn1Spec=pMod.Message())
        rspPDU = pMod.apiMessage.getPDU(rspMsg)
        # Match response to request
        if pMod.apiPDU.getRequestID(reqPDU) == pMod.apiPDU.getRequestID(rspPDU):
            # Check for SNMP errors reported
            errorStatus = pMod.apiPDU.getErrorStatus(rspPDU)
            if errorStatus:
                print(errorStatus.prettyPrint())
            else:
                for oid, val in pMod.apiPDU.getVarBinds(rspPDU):
                    print(f"{oid.prettyPrint()} = {val.prettyPrint()}")
            transportDispatcher.jobFinished(1)
    return wholeMsg


transportDispatcher = AsyncoreDispatcher()

transportDispatcher.registerRecvCbFun(cbRecvFun)
transportDispatcher.registerTimerCbFun(cbTimerFun)

# UDP/IPv4
transportDispatcher.registerTransport(
    udp.domainName, udp.UdpSocketTransport().openClientMode()
)

# Pass message to dispatcher
transportDispatcher.sendMessage(
<<<<<<< HEAD
    encoder.encode(reqMsg), udp.domainName, ('demo.pysnmp.com', 161)
=======
    encoder.encode(reqMsg), udp.domainName, ("localhost", 161)
>>>>>>> c0900761
)
transportDispatcher.jobStarted(1)

# Dispatcher will finish as job#1 counter reaches zero
transportDispatcher.runDispatcher()

transportDispatcher.closeDispatcher()<|MERGE_RESOLUTION|>--- conflicted
+++ resolved
@@ -6,20 +6,12 @@
 
 * with SNMPv2c, community 'public'
 * over IPv4/UDP
-<<<<<<< HEAD
 * to an Agent at demo.pysnmp.com:161
-=======
-* to an Agent at localhost:161
->>>>>>> c0900761
 * for OIDs in string form and values in form of pyasn1 objects
 
 This script performs similar to the following Net-SNMP command:
 
-<<<<<<< HEAD
 | $ snmpset -v2c -c public -ObentU demo.pysnmp.com 1.3.6.1.2.1.1.9.1.3.1 s 'New description' 1.3.6.1.2.1.1.9.1.4.1 t 12
-=======
-| $ snmpset -v2c -c public -ObentU localhost 1.3.6.1.2.1.1.9.1.3.1 s 'New description' 1.3.6.1.2.1.1.9.1.4.1 t 12
->>>>>>> c0900761
 
 """  #
 from pysnmp.carrier.asyncore.dispatch import AsyncoreDispatcher
@@ -90,11 +82,7 @@
 
 # Pass message to dispatcher
 transportDispatcher.sendMessage(
-<<<<<<< HEAD
     encoder.encode(reqMsg), udp.domainName, ('demo.pysnmp.com', 161)
-=======
-    encoder.encode(reqMsg), udp.domainName, ("localhost", 161)
->>>>>>> c0900761
 )
 transportDispatcher.jobStarted(1)
 
