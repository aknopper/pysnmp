[tool.poetry]
name = "pysnmplib"
<<<<<<< HEAD
version = "5.0.19-beta.3"
=======
version = "5.0.19"
>>>>>>> 2c5d59a7
description = ""
authors = ["omrozowicz <omrozowicz@splunk.com>", "rfaircloth-splunk <rfaircloth@splunk.com>"]
license = "BSD-2-Clause"
repository = "https://github.com/pysnmp/pysnmp"
classifiers = [
    "Development Status :: 5 - Production/Stable",
    "Environment :: Console",
    "Intended Audience :: Developers",
    "Intended Audience :: Information Technology",
    "Intended Audience :: System Administrators",
    "Intended Audience :: Telecommunications Industry",
    "Natural Language :: English",
    "Operating System :: OS Independent",
    "Topic :: Communications",
    "Topic :: Software Development :: Libraries :: Python Modules",
]
readme = "README.md"

packages = [
    { include = "pysnmp" },
]
include = ["docs", "tests", "examples"]


[tool.poetry.dependencies]
python = "^3.8"
pysnmp-pysmi = "^1.0.4"
pysnmp-pyasn1 = "^1.0.3"
pycryptodomex = "^3.11.0"

[tool.poetry.dev-dependencies]
Sphinx = "^4.3.0"
pytest = "^6.2.5"
codecov = "^2.1.12"
pytest-codecov = "^0.4.0"

[build-system]
requires = ["poetry-core>=1.0.0"]
build-backend = "poetry.core.masonry.api"<|MERGE_RESOLUTION|>--- conflicted
+++ resolved
@@ -1,10 +1,6 @@
 [tool.poetry]
 name = "pysnmplib"
-<<<<<<< HEAD
-version = "5.0.19-beta.3"
-=======
 version = "5.0.19"
->>>>>>> 2c5d59a7
 description = ""
 authors = ["omrozowicz <omrozowicz@splunk.com>", "rfaircloth-splunk <rfaircloth@splunk.com>"]
 license = "BSD-2-Clause"
